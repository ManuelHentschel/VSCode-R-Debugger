/*---------------------------------------------------------
 * Copyright (C) Microsoft Corporation. All rights reserved.
 *--------------------------------------------------------*/

// import { readFileSync, write } from 'fs';
import { EventEmitter } from 'events';
// import { Terminal, window } from 'vscode';
import * as vscode from 'vscode';
import { workspace } from 'vscode';
import {getRPath, getTerminalPath, escapeForRegex, toRStringLiteral } from "./utils";
import { TextDecoder, isUndefined } from 'util';

import { RSession } from './rSession';
import { DebugProtocol } from 'vscode-debugprotocol';


const path = require('path');
export interface DebugBreakpoint {
	id: number;
	line: number;
	verified: boolean;
}

export class DebugRuntime extends EventEmitter {

	// delimiters used when printing info from R which is meant for the debugger
	// need to occurr on the same line!
	// need to match those used in the R-package
	// TODO: replace with a dedicated pipe between R and vsc?
	readonly delimiter0 = '<v\\s\\c>';
	readonly delimiter1 = '</v\\s\\c>';
	readonly rprompt = '<#v\\s\\c>'; //actual prompt is followed by a newline to make easier to identify
	readonly rStartup = '<v\\s\\c\\R\\STARTUP>'
	readonly libraryNotFoundString = '<v\\s\\c\\LIBRARY\\NOT\\FOUND>';
	readonly packageName = 'vscDebugger';

	// The file we are debugging
	private sourceFile: string;

	// The current line
	private currentLine = 0;

	// maps from sourceFile to array of breakpoints
	// TODO: rework breakpoints entirely
	private breakPoints = new Map<string, DebugBreakpoint[]>();

	// debugging
	private logLevel = 3;

	// The rSession used to run the code
	private rSession: RSession;

	// Whether to use a queue for R commands (makes debugging slower but 'safer')
	private useRCommandQueue: boolean = true;

	// Time in ms to wait before sending an R command (makes debugging slower but 'safer')
	private waitBetweenRCommands: number = 0;

	// since we want to send breakpoint events, we will assign an id to every event
	// so that the frontend can match events with breakpoints.
	private breakpointId = 1;

	// possible states of the R session
	private isReady: boolean = false; // is set to true after executing the first R command successfully
	private isRunningMain: boolean = false; // is set to true after receiving a message 'go'
	private stdoutIsBrowserInfo = false; // set to true if rSession.stdout is currently giving browser()-details
	private isCrashed: boolean = false; // is set to true upon encountering an error (in R)
	private ignoreOutput: boolean = false; // is set to true after terminating the session

	// used to store text if only part of a line is read form cp.stdout/cp.sterr
	private restOfStdout: string = "";
	private restOfStderr: string = "";

	// info about the R stack, variables etc.
	private stack: any = undefined; //TODO specify type!
	private variables: Record<number, DebugProtocol.Variable[]> = {}; // stores info about variables of the R process
	private requestId = 0; // id of the last function call made to R (not all function calls need to be numbered)
	private messageId = 0; // id of the last function call response received from R (only updated if larger than the previous)
	private lastStackId = 0; // id of the last stack-message received from R
	private sendEventOnStack: string = ''; // send this event upon receiving the next Stack-message


	////////////////////////////////////////////////////
	// METHODS
	////////////////////////////////////////////////////

	// constructor
	constructor() {
		super();
	}

	// start
	public async start(program: string) {
		// set sourcefile
		this.sourceFile = program;
		
		// read settings from vsc-settings
		const config = workspace.getConfiguration('rdebugger');
		this.useRCommandQueue = config.get<boolean>('useRCommandQueue', true);
		this.waitBetweenRCommands = config.get<number>('waitBetweenRCommands', 0);

		// print some info about the rSession
		// everything following this is printed in (collapsed) group
		// group ends by outputting 'end: '
		this.sendEvent('output', 'startCollapsed: Starting R session...');
		this.sendEvent('output',`delimiter0: ${this.delimiter0}\ndelimiter1:${this.delimiter1}\nR-Prompt: ${this.rprompt}`);

		// start R in child process
		const terminalPath = getTerminalPath(); // read OS-specific terminal path from config
		const rPath = getRPath(); // read OS-specific R path from config
		const cwd = path.dirname(program);
		// essential R args: --interactive (linux) and --ess (windows) to force an interactive session:
		const rArgs = ['--ess', '--quiet', '--interactive', '--no-save']; 

		this.sendEvent('output', 'terminalPath: ' + terminalPath + '\ncwd: ' + cwd + '\nrPath: ' + rPath + '\nrArgs: ' + rArgs.join(' '))
		this.rSession = new RSession(terminalPath, rPath, cwd, rArgs);
		this.rSession.waitBetweenCommands = this.waitBetweenRCommands;
		if(!this.rSession.successTerminal){
            vscode.window.showErrorMessage('Terminal path not valid!');
			this.terminate();
			return;
		}
		
		// handle output from the R-process
		this.rSession.cp.stdout.on("data", data => {
			this.handleData(data, false);
		});
		this.rSession.cp.stderr.on("data", data => {
			this.handleData(data, true);
		});

		// check if R has started
		// cat message from R
		this.rSession.callFunction('cat', [toRStringLiteral(this.rStartup), '"\\n"']);

		// set timeout
		const ms = 1000;
		let timeout = new Promise((resolve, reject) => {
			let id = setTimeout(() => {
			clearTimeout(id);
			resolve(false)
			}, ms)
		})

		// wait for message from R (or for the timeout)
		// the timeout resolves to false, this.waitForR() resolves to true
		const successR = await Promise.race([timeout, this.waitForR()])

		// abort if the terminal does not print the message (--> R has not started!)
		if(!successR){
            vscode.window.showErrorMessage('R path not valid!');
			this.terminate();
			return;
		}

		// load R package, wrapped in a try-catch-function
		// missing R package will be handled by this.handleData()
		this.sendEvent('output', 'library: ' + this.packageName);
		const libraryCommandArgs = {
			expr: 'base::library(' + this.packageName + ')',
			error: 'function(e){base::cat(' + toRStringLiteral(this.libraryNotFoundString) + ',"\\n")}'
		}
		this.rSession.callFunction('tryCatch', libraryCommandArgs, 'base')

		// source file that is being debugged
		this.sendEvent('output', 'program: ' + program)
		this.rSession.callFunction('source', [toRStringLiteral(program)], 'base');

		// all R function calls from here on are meant for functions from the vsc-extension:
		this.rSession.defaultLibrary = this.packageName;

		// set breakpoints in R
		this.breakPoints.forEach((bps: DebugBreakpoint[], path:string) => {
			bps.forEach((bp: DebugBreakpoint) => {
				this.rSession.callFunction('.vsc.mySetBreakpoint', [toRStringLiteral(path), bp.line]);
			});
		});


		// call .vsc.runMain, which looks for a main() function in the .GlobalEnv
		// in case main() is missing, it is reported by the R-package and handled by this.handleData()
		const options = {
			overwritePrint: config.get<boolean>('overwritePrint', false),
			overwriteCat: config.get<boolean>('overwriteCat', false)
		}
		this.rSession.callFunction('.vsc.runMain', options);
		this.sendEvent('output', 'end: '); // end info group
	}

	// async method to wait for R to be ready
	// needs to be raced against a timeout to avoid stalling the application
	private async waitForR(){
		const poll = (resolve: (boolean) => void) => {
			if(this.isReady){
				resolve(true);
			} else {
				setTimeout(_ => poll(resolve), 100);
			}
		};
		return new Promise(poll);
	}

	// send event to the debugSession
	private sendEvent(event: string, ... args: any[]) {
		console.log('event:' + event);
		setImmediate(_ => {
			this.emit(event, ...args);
		});
	}

	private writeOutput(text: any, addNewline = false, toStderr = false, filePath = '', line = 1){
		// writes output to the debug console (of the vsc instance runnning the R code)
		if(text.slice(-1) !== '\n' && addNewline){
			text = text + '\n';
		}

		const category = (toStderr ? "stderr" : "stdout");
		this.sendEvent("output", text, category, filePath, line);
	}


	//////////
	// Output-handlers: (for output of the R process to stdout/stderr)
	//////////
	
	private async handleData(data: any, fromStderr: boolean = false) {
		// handles output from the R child process
		// splits cp.stdout into lines / waits for complete lines
		// calls handleLine() on each line

		const dec = new TextDecoder;
		var s = dec.decode(data);
		s = s.replace(/\r/g,''); //keep only \n as linebreak

		// join with rest text from previous call(s)
		if(fromStderr){
			s = this.restOfStderr + s;
			this.restOfStderr = "";
		} else {
			s = this.restOfStdout + s;
			this.restOfStdout = "";
		}

		// split into lines
		const lines = s.split(/\n/);

		// handle all the complete lines
		for(var i = 0; i<lines.length - 1; i++){
			// abort output handling if ignoreOutput has been set to true
			// used to avoid handling remaining output after debugging has been stopped
			if(this.ignoreOutput){
				return;
			}
			await this.handleLine(lines[i], fromStderr);
		}

		if(lines.length > 0) {
			// abort output handling if ignoreOutput has been set to true
			if(this.ignoreOutput){
				return;
			}

			// calls this.handleLine on the remainder of the last line
			// necessary, since e.g. an input prompt does not send a newline
			// handleLine returns the parts of a line that were not 'understood'
			const remainingText = await this.handleLine(lines[lines.length - 1], fromStderr, false);
			
			// remember parts that were no understood for next call
			if(fromStderr){
				this.restOfStderr = remainingText;
			} else {
				this.restOfStdout = remainingText;
			}
		}
	}
	

	private async handleLine(line: string, fromStderr = false, isFullLine = true) {
		// handle output from the R process line by line
		// is called by this.handleData()

		// onlye show the line to the user if it is complete & relevant
		var showLine = isFullLine && !this.stdoutIsBrowserInfo && this.isRunningMain;

		// temp variables for regexes and matches
		var tmpRegex: RegExp;
		var tmpMatches: any;
		
		// regex to identify info meant for vsc
		const debugRegex = new RegExp(escapeForRegex(this.delimiter0) + '(.*)' + escapeForRegex(this.delimiter1));

		// filter out info meant for vsc:
		tmpMatches = debugRegex.exec(line);
		if(tmpMatches){
			// is meant for the debugger, not the user
			await this.handleJson(tmpMatches[1]);
			line = line.replace(debugRegex, '');
		}

		// Check for R-Startup message
		if(!this.isRunningMain && RegExp(escapeForRegex(this.rStartup)).test(line)){
			this.isReady = true;
		}

		// Check for Library-Not-Found-Message
		if(!this.isRunningMain && RegExp(escapeForRegex(this.libraryNotFoundString)).test(line)){
			console.error('R-Library not found!');
			vscode.window.showErrorMessage('Please install the R package "' + this.packageName + '"!');
			this.terminate();
		}

		// read info about the browser/debugger
		tmpRegex = /Browse\[\d+\]> /;
		if(tmpRegex.test(line)){
			// R has entered the browser (usually caused by a breakpoint or step)
			line = line.replace(tmpRegex,'');
			showLine = false;
			// this.stdoutIsBrowserInfo is set to true by a message to vsc with message 'breakpoint'
			this.stdoutIsBrowserInfo = false; // input prompt is last part of browser-info
			console.log('shows prompt');
			this.rSession.showsPrompt();
		} 
		if(/Called from: (.*)\n/.test(line)){
			// part of browser-info
			showLine = false;
		}
		if(isFullLine && (/debug: /.test(line) ||
				/exiting from: /.test(line) ||
				/debugging in: /.test(line))){
			// part of browser-info
			showLine = false;
			this.stdoutIsBrowserInfo = true;
		}
		tmpMatches = /^debug at (.*)#(\d+): .*$/.exec(line);
		if(tmpMatches){
			// part of browser-info
			// this.currentFile = tmpMatches[1];
			this.currentLine = parseInt(tmpMatches[2]);
			try {
				this.stack['frames'][0]['line'] = this.currentLine;
			} catch(error){}
			showLine = false;
			this.stdoutIsBrowserInfo = true;
		}

		// identify echo of commands sent by vsc
		if(isFullLine && /^[ncsfQ]$/.test(line)) {
			// commands used to control the browser
			console.log('matches: [ncsfQ]');
			showLine = false;
		}
		tmpRegex = new RegExp(this.packageName + '::')
		if(isFullLine && tmpRegex.test(line)) {
			// was a command sent to R by the debugger
			console.log('matches: vscDebugger::');
			showLine = false;
		}

		// check for prompt
		const promptRegex = new RegExp(escapeForRegex(this.rprompt));
		if(this.isRunningMain && promptRegex.test(line) && isFullLine){
			console.log("matches: prompt (->End)");
			this.sendEvent('end')
			showLine = false;
			return '';
		} //else {
		if(showLine && line.length>0){
			if(isFullLine){
				line = line + '\n';
			}
			this.writeOutput(line, false, fromStderr);
		}
		return line;
	}

	private async handleJson(json: string){
		// handles the json that is printed by .vsc.sendToVsc()
		// is called by this.handleLine() if the line contains a json enclosed by this.delimiter0 and this.delimiter1
		const j = JSON.parse(json);
		const message = j['message'];
		const body = j['body'];
		const id = j['id'];
		console.log('message ' + id + ': ' + message);

		// update Id of latest message
		// requests are handled sequentially by R --> no need to check fro previous message Ids
		// use max() since unrequested are sent with id=0
<<<<<<< HEAD
		this.messageId = Math.max(this.messageId, this.messageId)
=======
		this.messageId = Math.max(this.messageId, id)
>>>>>>> f506d192

		switch(message){
			case 'breakpoint':
				this.stdoutIsBrowserInfo = true;
				this.rSession.runCommand('n');
				this.requestInfoFromR();
				// event is sent after receiving stack from R in order to answer stack-request synchrnously:
				// (apparently required by vsc?)
				this.sendEventOnStack = 'stopOnBreakpoint'; 
				break;
			case 'error':
				this.stdoutIsBrowserInfo = true;
				this.isCrashed = true;
				this.requestInfoFromR();
				// event is sent after receiving stack from R in order to answer stack-request synchrnously:
				// (apparently required by vsc?)
				this.sendEventOnStack = 'stopOnException';
				break;
			case 'end':
				this.terminate();
				break;
			case 'go':
				this.isRunningMain = true;
				this.rSession.useQueue = this.useRCommandQueue;
				break;
			case 'stack':
				this.lastStackId = id;
				this.updateStack(body);
				if(this.sendEventOnStack){
					this.sendEvent(this.sendEventOnStack);
					this.sendEventOnStack = '';
				}
				break;
			case 'variables':
				if(id >= this.lastStackId){
					this.updateVariables(body);
				}
				break;
			case 'eval':
				const result = body;
				this.sendEvent('evalResponse', result);
				// relies on fast execution by R (--> only one evalResponse outstanding at any time)
				break;
			case 'print':
				// also used by .vsc.cat()
				const output = body['output'];
				const file = body['file'];
				const line = body['line'];
				this.writeOutput(output, true, false, file, line);
				break;
			case 'noMain':
				// is sent by .vsc.runMain() if no main() is found
				vscode.window.showErrorMessage('No main() function found in .GlobalEnv!')
				this.terminate();
				break;
			default:
				console.warn('Unknown message: ' + message);
		}
	}

	// Async function to wait for responses from R
	// waits for this.messageId to catch up with this.requestId
	// this.requestId is incremented by calls to e.g. this.requestInfoFromR()
	// this.messageId is incremented by messages from R that contain an Id>0
	private async waitForMessages(){
		const poll = (resolve: () => void) => {
			if(this.messageId >= this.requestId){
				resolve();
			} else {
				setTimeout(_ => poll(resolve), 100);
			}
		};
		return new Promise(poll);
	}


	// handle new stack info
	private updateStack(stack: any[]){
		try {
			if(stack['frames'][0]['line'] === 0){
				stack['frames'][0]['line'] = this.currentLine;
			}
		} catch(error){}
		this.stack = stack
		this.variables = {};
		this.updateVariables(stack['varLists']);
	}

	// handle new variable info
	private updateVariables(varLists: any[]){
		varLists.forEach(varList => {
			if(varList['isReady']){
				this.variables[varList['reference']] = (varList['variables'] as DebugProtocol.Variable[])
			}
		});
		console.log('updated: variables')
	}

	// request info about the stack and workspace from R:
	private requestInfoFromR(args = {}) {
		args = {
			...args,
			'id': ++this.requestId,
			'isError': this.isCrashed
		};
		this.rSession.callFunction('.vsc.getStack', args);
		return this.waitForMessages();
	}

	// request info about specific variables from R:
	private requestVariablesFromR(refs: number[]){
		const refListForR = 'list(' + refs.join(',') + ')';
		const args = {'refs': refListForR, 'id': ++this.requestId};
		this.rSession.callFunction('.vsc.getVarLists', args);
		return this.waitForMessages();
	}


	///////////////////////////////////////////////
	// step-control
	///////////////////////////////////////////////

	// continue script execution:
	public continue(reverse = false) {
		if(this.isCrashed){
			this.terminateFromBrowser();
		} else{
			this.rSession.runCommand('c');
		}
	}

	// step:
	public async step(reverse = false, event = 'stopOnStep') {
		if(this.isCrashed){
			this.terminateFromBrowser();
		} else {
			// await this.waitForMessages();
			this.rSession.runCommand('n');
			this.requestInfoFromR();
			await this.waitForMessages();
			this.sendEvent(event);
		}
	}

	// step into function:
	public async stepIn(event = 'stopOnStep') {
		if(this.isCrashed){
			this.terminateFromBrowser();
		} else {
			await this.waitForMessages();
			this.rSession.runCommand('s');
			this.requestInfoFromR();
			await this.waitForMessages();
			this.sendEvent(event);
		}
	}

	// execute rest of function:
	public async stepOut(reverse = false, event = 'stopOnStep') {
		if(this.isCrashed){
			this.terminateFromBrowser();
		} else {
			await this.waitForMessages();
			this.rSession.runCommand('f');
			this.requestInfoFromR();
			this.sendEvent(event);
		}
	}
	
	// forward an expression entered into the debug window to R
	public async evaluate(expr: string, frameId: number | undefined) {
		if(isUndefined(frameId)){
			frameId = 0;
		}
		expr = toRStringLiteral(expr, '"');
		this.rSession.callFunction('.vsc.evalInFrame', [expr, frameId]);
		this.requestInfoFromR();
		// await this.waitForMessages();
	}


	// info for debug session
	public getScopes(frameId: number) {
		// await this.waitForMessages();
		return this.stack['frames'][frameId]['scopes'];
	}

	// public async getVariables(scope: string) {
	public async getVariables(varRef: number) {
		// await this.waitForMessages();
		if(this.variables[varRef]){
			return this.variables[varRef];
		} else{
			this.requestVariablesFromR([varRef]);
			await this.waitForMessages();
			return this.variables[varRef];
		}
	}

	public getStack(startFrame: number, endFrame: number) {
		// await this.waitForMessages();
		// can be returned synchronously since step-events are sent only after receiving stack info
		return this.stack;
	}

	public getBreakpoints(path: string, line: number): number[] {
		// dummy
		const bps: number[] = [];
		return bps;
	}



	////////////////////////////
	// breakpoint control
	public setBreakPoint(path: string, line: number) : DebugBreakpoint {

		const bp = <DebugBreakpoint> { verified: false, line, id: this.breakpointId++ };
		let bps = this.breakPoints.get(path);
		if (!bps) {
			bps = new Array<DebugBreakpoint>();
			this.breakPoints.set(path, bps);
		}
		bps.push(bp);


		this.verifyBreakpoints(path); //currently dummy

		return bp;
	}

	private verifyBreakpoints(path: string) : void {
		// dummy
		let bps = this.breakPoints.get(path);
		if (bps) {
			// this.loadSource(path);
			bps.forEach(bp => {
						bp.verified = true;
						this.sendEvent('breakpointValidated', bp);
				// 	}
				// }
			});
		}
	}

	/*
	 * Clear breakpoint in file with given line.
	 */
	public clearBreakPoint(path: string, line: number) : DebugBreakpoint | undefined {
		// dummy
		return undefined;
	}

	public clearBreakpoints(path: string): void {
		this.breakPoints.delete(path);
	}

	public setDataBreakpoint(address: string): boolean {
		// dummy
		return false;
	}

	public clearAllDataBreakpoints(): void {
		// dummy
	}



	///////////////////////////////
	// functions to terminate the debug session

	public killR(): void {
		this.ignoreOutput = true;
		this.isRunningMain = false;
		this.rSession.clearQueue();
		this.rSession.killChildProcess();
		// this.sendEvent('end');
	}

	public terminateFromBrowser(): void {
		this.ignoreOutput = true;
		this.isRunningMain = false;
		this.rSession.clearQueue();
		this.rSession.runCommand('Q', [], true);
		this.sendEvent('end');
	}

	public terminate(): void {
		this.ignoreOutput = true;
		this.isRunningMain = false;
		this.rSession.clearQueue();
		this.rSession.killChildProcess();
		this.sendEvent('end');
	}

	public cancel(): void {
		this.rSession.clearQueue();
	}
}<|MERGE_RESOLUTION|>--- conflicted
+++ resolved
@@ -385,11 +385,7 @@
 		// update Id of latest message
 		// requests are handled sequentially by R --> no need to check fro previous message Ids
 		// use max() since unrequested are sent with id=0
-<<<<<<< HEAD
-		this.messageId = Math.max(this.messageId, this.messageId)
-=======
 		this.messageId = Math.max(this.messageId, id)
->>>>>>> f506d192
 
 		switch(message){
 			case 'breakpoint':
